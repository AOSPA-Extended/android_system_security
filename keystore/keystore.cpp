--- conflicted
+++ resolved
@@ -115,59 +115,39 @@
     return length;
 }
 
-<<<<<<< HEAD
-android::String8 KeyStore::getKeyName(const android::String8& keyName) {
+android::String8 KeyStore::getKeyName(const android::String8& keyName, const BlobType type) {
     std::vector<char> encoded(encode_key_length(keyName) + 1);  // add 1 for null char
     encode_key(encoded.data(), keyName);
-    return android::String8(encoded.data());
-}
-
-android::String8 KeyStore::getKeyNameForUid(const android::String8& keyName, uid_t uid) {
+    if (type == TYPE_KEY_CHARACTERISTICS) {
+        return android::String8::format(".chr_%s", encoded.data());
+    } else {
+        return android::String8(encoded.data());
+    }
+}
+
+android::String8 KeyStore::getKeyNameForUid(
+    const android::String8& keyName, uid_t uid, const BlobType type) {
     std::vector<char> encoded(encode_key_length(keyName) + 1);  // add 1 for null char
     encode_key(encoded.data(), keyName);
-    return android::String8::format("%u_%s", uid, encoded.data());
-}
-
-android::String8 KeyStore::getKeyNameForUidWithDir(const android::String8& keyName, uid_t uid) {
+    if (type == TYPE_KEY_CHARACTERISTICS) {
+        return android::String8::format(".%u_chr_%s", uid, encoded.data());
+    } else {
+        return android::String8::format("%u_%s", uid, encoded.data());
+    }
+}
+
+android::String8 KeyStore::getKeyNameForUidWithDir(
+    const android::String8& keyName, uid_t uid, const BlobType type) {
     std::vector<char> encoded(encode_key_length(keyName) + 1);  // add 1 for null char
     encode_key(encoded.data(), keyName);
-    return android::String8::format("%s/%u_%s", getUserStateByUid(uid)->getUserDirName(), uid,
-                                    encoded.data());
-=======
-android::String8 KeyStore::getKeyName(const android::String8& keyName, const BlobType type) {
-    char encoded[encode_key_length(keyName) + 1];  // add 1 for null char
-    encode_key(encoded, keyName);
-    if (type == TYPE_KEY_CHARACTERISTICS) {
-        return android::String8::format(".chr_%s", encoded);
-    } else {
-        return android::String8(encoded);
-    }
-}
-
-android::String8 KeyStore::getKeyNameForUid(
-    const android::String8& keyName, uid_t uid, const BlobType type) {
-    char encoded[encode_key_length(keyName) + 1];  // add 1 for null char
-    encode_key(encoded, keyName);
-    if (type == TYPE_KEY_CHARACTERISTICS) {
-        return android::String8::format(".%u_chr_%s", uid, encoded);
-    } else {
-        return android::String8::format("%u_%s", uid, encoded);
-    }
-}
-
-android::String8 KeyStore::getKeyNameForUidWithDir(
-    const android::String8& keyName, uid_t uid, const BlobType type) {
-    char encoded[encode_key_length(keyName) + 1];  // add 1 for null char
-    encode_key(encoded, keyName);
 
     if (type == TYPE_KEY_CHARACTERISTICS) {
         return android::String8::format("%s/.%u_chr_%s", getUserStateByUid(uid)->getUserDirName(),
-                                        uid, encoded);
+                                        uid, encoded.data());
     } else {
         return android::String8::format("%s/%u_%s", getUserStateByUid(uid)->getUserDirName(), uid,
-                                        encoded);
-    }
->>>>>>> 0ab28b78
+                                        encoded.data());
+    }
 }
 
 void KeyStore::resetUser(uid_t userId, bool keepUnenryptedEntries) {
