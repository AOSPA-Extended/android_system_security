/*
 * Copyright (C) 2009 The Android Open Source Project
 *
 * Licensed under the Apache License, Version 2.0 (the "License");
 * you may not use this file except in compliance with the License.
 * You may obtain a copy of the License at
 *
 *      http://www.apache.org/licenses/LICENSE-2.0
 *
 * Unless required by applicable law or agreed to in writing, software
 * distributed under the License is distributed on an "AS IS" BASIS,
 * WITHOUT WARRANTIES OR CONDITIONS OF ANY KIND, either express or implied.
 * See the License for the specific language governing permissions and
 * limitations under the License.
 */

#ifndef __KEYSTORE_H__
#define __KEYSTORE_H__

#include <stdint.h>

// note state values overlap with ResponseCode for the purposes of the state() API
enum State {
    STATE_NO_ERROR      = 1,
    STATE_LOCKED        = 2,
    STATE_UNINITIALIZED = 3,
};

// must be in sync with KeyStore.java,
enum class ResponseCode : int32_t {
    NO_ERROR = STATE_NO_ERROR,            // 1
    LOCKED = STATE_LOCKED,                // 2
    UNINITIALIZED = STATE_UNINITIALIZED,  // 3
    SYSTEM_ERROR = 4,
    PROTOCOL_ERROR = 5,
    PERMISSION_DENIED = 6,
    KEY_NOT_FOUND = 7,
    VALUE_CORRUPTED = 8,
    UNDEFINED_ACTION = 9,
    WRONG_PASSWORD_0 = 10,
    WRONG_PASSWORD_1 = 11,
    WRONG_PASSWORD_2 = 12,
    WRONG_PASSWORD_3 = 13,  // MAX_RETRY = 4
    SIGNATURE_INVALID = 14,
    OP_AUTH_NEEDED = 15,  // Auth is needed for this operation before it can be used.
    KEY_ALREADY_EXISTS = 16,
    KEY_PERMANENTLY_INVALIDATED = 17,

    /**
     * Following three response codes are for logging purposes only.
     * The operations are logged at the end of the life cycle of an operation handle,
     * along with the reason for the end of the operation handle. For the operations
     * that fail in update and finish, the reason for failure is available with
     * the above response codes.
     * For the operations that are aborted in three different ways, the reason
     * for aborting is not available. The following enum values define the
     * three ways an operation can get aborted.
     */
    ABORT_CALLED = 18,
    PRUNED = 19,
    BINDER_DIED = 20,
<<<<<<< HEAD

=======
>>>>>>> a8e4c957
};

/*
 * All the flags for import and insert calls.
 */
enum KeyStoreFlag : uint8_t {
    KEYSTORE_FLAG_NONE = 0,
    KEYSTORE_FLAG_ENCRYPTED = 1 << 0,
    KEYSTORE_FLAG_FALLBACK = 1 << 1,
    // KEYSTORE_FLAG_SUPER_ENCRYPTED is for blobs that are already encrypted by keymaster but have
    // an additional layer of password-based encryption applied.  The same encryption scheme is used
    // as KEYSTORE_FLAG_ENCRYPTED, but it's safe to remove super-encryption when the password is
    // cleared, rather than deleting blobs, and the error returned when attempting to use a
    // super-encrypted blob while keystore is locked is different.
    KEYSTORE_FLAG_SUPER_ENCRYPTED = 1 << 2,
    // KEYSTORE_FLAG_CRITICAL_TO_DEVICE_ENCRYPTION is for blobs that are part of device encryption
    // flow so it receives special treatment from keystore. For example this blob will not be super
    // encrypted, and it will be stored separately under an unique UID instead. This flag should
    // only be available to system uid.
    KEYSTORE_FLAG_CRITICAL_TO_DEVICE_ENCRYPTION = 1 << 3,
    KEYSTORE_FLAG_STRONGBOX = 1 << 4,
};

#endif<|MERGE_RESOLUTION|>--- conflicted
+++ resolved
@@ -59,10 +59,6 @@
     ABORT_CALLED = 18,
     PRUNED = 19,
     BINDER_DIED = 20,
-<<<<<<< HEAD
-
-=======
->>>>>>> a8e4c957
 };
 
 /*
